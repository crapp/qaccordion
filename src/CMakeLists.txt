# Initialize CXXFLAGS for Linux and OS X
if (NOT WIN32)
<<<<<<< HEAD
    set(CMAKE_CXX_FLAGS       "${CMAKE_CXX_FLAGS} -Wall -std=c++11")
    set(CMAKE_CXX_FLAGS_DEBUG "${CMAKE_CXX_FLAGS_DEBUG} -Wextra -Wno-reorder")
endif(NOT WIN32)
=======
    set(CMAKE_CXX_FLAGS                "${CMAKE_CXX_FLAGS} -Wall -std=c++11")
    set(CMAKE_CXX_FLAGS_DEBUG          "-O0 -g")
    # No reorder warnings because these pop up frequently if you are using the Q_OBJECT macro
    set(CMAKE_CXX_FLAGS_DEBUG         "${CMAKE_CXX_FLAGS_DEBUG} -Wextra -Wno-reorder")
    set(CMAKE_CXX_FLAGS_MINSIZEREL     "-Os -DNDEBUG")
    set(CMAKE_CXX_FLAGS_RELEASE        "-O4 -DNDEBUG")
    set(CMAKE_CXX_FLAGS_RELWITHDEBINFO "-O2 -g")
endif(NOT WIN32)

# Compiler-specific C++11 activation.
if (${CMAKE_CXX_COMPILER_ID} MATCHES "GNU")
    execute_process(
        COMMAND ${CMAKE_CXX_COMPILER} -dumpversion OUTPUT_VARIABLE GCC_VERSION)
    if (NOT (GCC_VERSION VERSION_GREATER 4.7 OR GCC_VERSION VERSION_EQUAL 4.7))
        message(FATAL_ERROR "${PROJECT_NAME} requires g++ 4.7 or greater.")
    endif ()
elseif (${CMAKE_CXX_COMPILER_ID} MATCHES "Clang")
    if (${CMAKE_SYSTEM_NAME} MATCHES "Linux")
        set(CMAKE_CXX_FLAGS "${CMAKE_CXX_FLAGS} -stdlib=libstdc++")
    elseif (${CMAKE_SYSTEM_NAME} MATCHES "Darwin")
        set(CMAKE_CXX_FLAGS "${CMAKE_CXX_FLAGS} -stdlib=libc++")
    endif()
elseif(WIN32)
    # So far only msvc is supported on Windows.
    if (NOT CMAKE_CXX_COMPILER_ID MATCHES "MSVC")
    message(
      ERROR
      "qAccordion does not support compiling on Windows with "
      "${CMAKE_CXX_COMPILER_ID}. Please use MSVC.")
    endif (NOT CMAKE_CXX_COMPILER_ID MATCHES "MSVC")

    # MSVC 1800 supports C++11; earlier versions don't. So, warn if you try to
    # use anything else.
    if (${MSVC_VERSION} LESS 1800)
    message(
      ERROR
      "qAccordion does not support compiling on MSVC versions earlier than 1800. "
      "Please use MSVC 1800 (included with Visual Studio 2013 or later).")
    endif (${MSVC_VERSION} LESS 1800)
else ()
    message(FATAL_ERROR "Your C++ compiler does not support C++11.")
endif ()

# include GenerateExportHeader module
include(GenerateExportHeader)
>>>>>>> 23fadb45

# Find includes in corresponding build directories
set(CMAKE_INCLUDE_CURRENT_DIR ON)
# Instruct CMake to run moc automatically when needed.
set(CMAKE_AUTOMOC ON)

# Find the QtWidgets library. This has dependencies on QtGui and QtCore!
find_package(Qt5Widgets 5.2 REQUIRED)
message(STATUS "Found Qt version ${Qt5Widgets_VERSION_STRING}")

if (QACCORDION_EXTERNAL)
    set(base_path ${CMAKE_SOURCE_DIR}/external/qaccordion/)
    message(STATUS "Using qAccordion external config with base path: ${base_path}")
    # provide the current build path to parent scope. add this to include directories in parent projects
    set(EXTERNAL_INCLUDE
        "${CMAKE_CURRENT_BINARY_DIR}"
        PARENT_SCOPE
    )
else ()
    set(base_path ${CMAKE_SOURCE_DIR})
endif(QACCORDION_EXTERNAL)

<<<<<<< HEAD
# configure a header file to pass some of the CMake settings
# to the source code
configure_file (
    ${base_path}/include/qaccordion/config.h.in
    ${CMAKE_CURRENT_BINARY_DIR}/qaccordion_config.hpp
=======
include_directories(
    ${CMAKE_CURRENT_BINARY_DIR}
    ${base_path}/include
)
  
# configure a header file to pass some of the CMake settings
# to the source code
configure_file (
    ${base_path}/include/qAccordion/config.h.in
    ${CMAKE_CURRENT_BINARY_DIR}/qaccordion_config.h
>>>>>>> 23fadb45
)

set (QACCORDION_SOURCE
    ${CMAKE_CURRENT_SOURCE_DIR}/clickableframe.cpp
    ${CMAKE_CURRENT_SOURCE_DIR}/contentpane.cpp
    ${CMAKE_CURRENT_SOURCE_DIR}/qaccordion.cpp
)

set(QACCORDION_ICON_RESOURCE "${base_path}/icons/qaccordionicons.qrc")
# add resource files so they can be compiled into the binary
qt5_add_resources(ICON_RESOURCE_ADDED ${QACCORDION_ICON_RESOURCE})

# we are building a shared library
add_library (qAccordion SHARED
    ${QACCORDION_HEADER}
    ${QACCORDION_SOURCE}
    ${ICON_RESOURCE_ADDED})

target_link_libraries(qAccordion Qt5::Widgets)

set_property(TARGET qAccordion PROPERTY CXX_STANDARD_REQUIRED ON)
set_property(TARGET qAccordion PROPERTY CXX_STANDARD 11)

target_include_directories(qAccordion
    PUBLIC ${CMAKE_CURRENT_BINARY_DIR}
    PUBLIC ${base_path}/include
)

if (QACCORDION_BUILD_TESTER)
    # generate ui_*.h files
    qt5_wrap_ui(accordion_tester_FORMS ${TEST_UI})
    find_package(Qt5Network REQUIRED)
    add_executable(accordion_tester ${TEST_HEADER} ${TEST_SOURCE} ${accordion_tester_FORMS})
    target_link_libraries(accordion_tester qAccordion Qt5::Widgets Qt5::Network)
<<<<<<< HEAD
    set_property(TARGET accordion_tester PROPERTY CXX_STANDARD_REQUIRED ON)
    set_property(TARGET accordion_tester PROPERTY CXX_STANDARD 11)
=======
>>>>>>> 23fadb45
endif(QACCORDION_BUILD_TESTER)

install(TARGETS qAccordion DESTINATION lib)
install(FILES ${base_path}/include/qAccordion/clickableframe.h DESTINATION include/qAccordion)
install(FILES ${base_path}/include/qAccordion/contentpane.h DESTINATION include/qAccordion)
install(FILES ${base_path}/include/qAccordion/qaccordion.h DESTINATION include/qAccordion)
install(FILES ${CMAKE_CURRENT_BINARY_DIR}/qaccordion_config.h DESTINATION include/qAccordion)
install(FILES ${CMAKE_CURRENT_BINARY_DIR}/qaccordion_export.h DESTINATION include/qAccordion)
<|MERGE_RESOLUTION|>--- conflicted
+++ resolved
@@ -1,57 +1,8 @@
 # Initialize CXXFLAGS for Linux and OS X
 if (NOT WIN32)
-<<<<<<< HEAD
     set(CMAKE_CXX_FLAGS       "${CMAKE_CXX_FLAGS} -Wall -std=c++11")
     set(CMAKE_CXX_FLAGS_DEBUG "${CMAKE_CXX_FLAGS_DEBUG} -Wextra -Wno-reorder")
 endif(NOT WIN32)
-=======
-    set(CMAKE_CXX_FLAGS                "${CMAKE_CXX_FLAGS} -Wall -std=c++11")
-    set(CMAKE_CXX_FLAGS_DEBUG          "-O0 -g")
-    # No reorder warnings because these pop up frequently if you are using the Q_OBJECT macro
-    set(CMAKE_CXX_FLAGS_DEBUG         "${CMAKE_CXX_FLAGS_DEBUG} -Wextra -Wno-reorder")
-    set(CMAKE_CXX_FLAGS_MINSIZEREL     "-Os -DNDEBUG")
-    set(CMAKE_CXX_FLAGS_RELEASE        "-O4 -DNDEBUG")
-    set(CMAKE_CXX_FLAGS_RELWITHDEBINFO "-O2 -g")
-endif(NOT WIN32)
-
-# Compiler-specific C++11 activation.
-if (${CMAKE_CXX_COMPILER_ID} MATCHES "GNU")
-    execute_process(
-        COMMAND ${CMAKE_CXX_COMPILER} -dumpversion OUTPUT_VARIABLE GCC_VERSION)
-    if (NOT (GCC_VERSION VERSION_GREATER 4.7 OR GCC_VERSION VERSION_EQUAL 4.7))
-        message(FATAL_ERROR "${PROJECT_NAME} requires g++ 4.7 or greater.")
-    endif ()
-elseif (${CMAKE_CXX_COMPILER_ID} MATCHES "Clang")
-    if (${CMAKE_SYSTEM_NAME} MATCHES "Linux")
-        set(CMAKE_CXX_FLAGS "${CMAKE_CXX_FLAGS} -stdlib=libstdc++")
-    elseif (${CMAKE_SYSTEM_NAME} MATCHES "Darwin")
-        set(CMAKE_CXX_FLAGS "${CMAKE_CXX_FLAGS} -stdlib=libc++")
-    endif()
-elseif(WIN32)
-    # So far only msvc is supported on Windows.
-    if (NOT CMAKE_CXX_COMPILER_ID MATCHES "MSVC")
-    message(
-      ERROR
-      "qAccordion does not support compiling on Windows with "
-      "${CMAKE_CXX_COMPILER_ID}. Please use MSVC.")
-    endif (NOT CMAKE_CXX_COMPILER_ID MATCHES "MSVC")
-
-    # MSVC 1800 supports C++11; earlier versions don't. So, warn if you try to
-    # use anything else.
-    if (${MSVC_VERSION} LESS 1800)
-    message(
-      ERROR
-      "qAccordion does not support compiling on MSVC versions earlier than 1800. "
-      "Please use MSVC 1800 (included with Visual Studio 2013 or later).")
-    endif (${MSVC_VERSION} LESS 1800)
-else ()
-    message(FATAL_ERROR "Your C++ compiler does not support C++11.")
-endif ()
-
-# include GenerateExportHeader module
-include(GenerateExportHeader)
->>>>>>> 23fadb45
-
 # Find includes in corresponding build directories
 set(CMAKE_INCLUDE_CURRENT_DIR ON)
 # Instruct CMake to run moc automatically when needed.
@@ -73,24 +24,11 @@
     set(base_path ${CMAKE_SOURCE_DIR})
 endif(QACCORDION_EXTERNAL)
 
-<<<<<<< HEAD
 # configure a header file to pass some of the CMake settings
 # to the source code
 configure_file (
     ${base_path}/include/qaccordion/config.h.in
     ${CMAKE_CURRENT_BINARY_DIR}/qaccordion_config.hpp
-=======
-include_directories(
-    ${CMAKE_CURRENT_BINARY_DIR}
-    ${base_path}/include
-)
-  
-# configure a header file to pass some of the CMake settings
-# to the source code
-configure_file (
-    ${base_path}/include/qAccordion/config.h.in
-    ${CMAKE_CURRENT_BINARY_DIR}/qaccordion_config.h
->>>>>>> 23fadb45
 )
 
 set (QACCORDION_SOURCE
@@ -125,11 +63,8 @@
     find_package(Qt5Network REQUIRED)
     add_executable(accordion_tester ${TEST_HEADER} ${TEST_SOURCE} ${accordion_tester_FORMS})
     target_link_libraries(accordion_tester qAccordion Qt5::Widgets Qt5::Network)
-<<<<<<< HEAD
     set_property(TARGET accordion_tester PROPERTY CXX_STANDARD_REQUIRED ON)
     set_property(TARGET accordion_tester PROPERTY CXX_STANDARD 11)
-=======
->>>>>>> 23fadb45
 endif(QACCORDION_BUILD_TESTER)
 
 install(TARGETS qAccordion DESTINATION lib)
